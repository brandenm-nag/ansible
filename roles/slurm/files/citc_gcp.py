--- conflicted
+++ resolved
@@ -212,24 +212,10 @@
     if machine_type.startswith('n1-') or machine_type.startswith('e2-'):
         config['minCpuPlatform'] = 'Intel Skylake'
 
-<<<<<<< HEAD
-    if features["pg"] == 'True':
-        PG = get_placement_group(gce_compute, features["shape"], nodespace)
-        if not PG:
-            PG = create_placement_group(gce_compute, features["shape"], nodespace)
-        config["resourcePolicies"] = [ PG ]
-        # Required when using compact placement
-        config["scheduling"] = {
-            "onHostMaintenance": "TERMINATE",
-            "automaticRestart": False
-        }
-
     if should_use_tier_1_networking(machine_type):
         config["networkPerformanceConfigs"] = {
             "totalEgressBandwidthTier": "TIER_1"
         }
-=======
->>>>>>> 985f3abf
 
     return config
 
