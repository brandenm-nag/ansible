--- conflicted
+++ resolved
@@ -11,13 +11,8 @@
   pip:
     name:
       - PyYAML
-<<<<<<< HEAD
     virtualenv: /opt/cloud_sdk
-    virtualenv_command: /bin/python36 -m venv
-=======
-    virtualenv: /opt/oci
     virtualenv_command: /bin/python3 -m venv
->>>>>>> ba8ed7e7
 
 - name: create citc config dir
   file:
